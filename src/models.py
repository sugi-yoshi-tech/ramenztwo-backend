--- conflicted
+++ resolved
@@ -4,19 +4,10 @@
 プレスリリース改善WebアプリケーションのAPIデータ型定義
 FastAPI用のPydanticモデル
 """
-<<<<<<< HEAD
 from typing import List, Optional
 from pydantic import BaseModel, Field, field_validator
 from datetime import datetime
 from enum import Enum
-=======
-
-from datetime import datetime
-from enum import Enum
-from typing import List, Optional
-
-from pydantic import BaseModel, Field, field_validator
->>>>>>> c3035ac3
 
 # ================================================================================
 # Enums
@@ -25,7 +16,6 @@
 
 class MediaHookType(str, Enum):
     """メディアフックの種類"""
-<<<<<<< HEAD
     TRENDING_SEASONAL = "trending_seasonal"
     UNEXPECTEDNESS = "unexpectedness"
     PARADOX_CONFLICT = "paradox_conflict"
@@ -35,19 +25,6 @@
     NOVELTY_UNIQUENESS = "novelty_uniqueness"
     SUPERLATIVE_RARITY = "superlative_rarity"
     VISUAL_IMPACT = "visual_impact"
-=======
-
-    TRENDING_SEASONAL = "trending_seasonal"  # 時流・季節性
-    UNEXPECTEDNESS = "unexpectedness"  # 意外性
-    PARADOX_CONFLICT = "paradox_conflict"  # 逆説・対立
-    REGIONAL = "regional"  # 地域性
-    TOPICALITY = "topicality"  # 話題性
-    SOCIAL_PUBLIC = "social_public"  # 社会性・公益性
-    NOVELTY_UNIQUENESS = "novelty_uniqueness"  # 新規性・独自性
-    SUPERLATIVE_RARITY = "superlative_rarity"  # 最上級・希少性
-    VISUAL_IMPACT = "visual_impact"  # 画像・映像
-
->>>>>>> c3035ac3
 
 class EvaluationScore(int, Enum):
     """5段階評価スコア"""
@@ -72,7 +49,6 @@
 
 
 class ImageData(BaseModel):
-<<<<<<< HEAD
     """
     画像データ
     【修正点】
@@ -80,21 +56,11 @@
     - `base64_data` に紐づく不要な `field_validator` を削除
     """
     url: Optional[str] = Field(None, description="画像URL")
-=======
-    """画像データ"""
-
-    url: Optional[str] = Field(None, description="画像URL")
-    # base64_dataフィールドを削除したため、関連するバリデータも削除しました。
->>>>>>> c3035ac3
 
     class Config:
         json_schema_extra = {
             "example": {
-<<<<<<< HEAD
                 "url": "https://example.com/image.jpg"
-=======
-                "url": "https://example.com/image.jpg",
->>>>>>> c3035ac3
             }
         }
 
@@ -108,19 +74,14 @@
 
     title: str = Field(..., min_length=1, max_length=200, description="記事のタイトル")
     top_image: Optional[ImageData] = Field(None, description="トップ画像")
-<<<<<<< HEAD
-    content_markdown: str = Field(..., min_length=1, description="プレスリリース本文（Markdown形式）")
-=======
     content_markdown: str = Field(
         ..., min_length=1, description="プレスリリース本文（Markdown形式）"
     )
->>>>>>> c3035ac3
     metadata: MetadataInput
 
 # ================================================================================
 # Response Models (出力データ)
 # ================================================================================
-# (変更なしのため、元のコードと同じ)
 
 
 class MediaHookEvaluation(BaseModel):
@@ -131,9 +92,8 @@
     score: EvaluationScore = Field(..., description="5段階評価スコア")
     description: str = Field(..., description="評価の説明")
     improve_examples: List[str] = Field(default_factory=list, description="改善例")
-    current_elements: List[str] = Field(
-        default_factory=list, description="現在含まれている要素"
-    )
+    current_elements: List[str] = Field(default_factory=list, description="現在含まれている要素")
+
 
 class ParagraphImprovement(BaseModel):
     """段落ごとの改善提案"""
@@ -165,31 +125,12 @@
     """プレスリリース分析結果のレスポンス"""
 
     request_id: str = Field(..., description="リクエストID（トラッキング用）")
-<<<<<<< HEAD
     analyzed_at: datetime = Field(default_factory=datetime.now, description="分析実行日時")
     media_hook_evaluations: List[MediaHookEvaluation] = Field(..., min_length=9, max_length=9)
     paragraph_improvements: List[ParagraphImprovement] = Field(...)
     overall_assessment: OverallAssessment = Field(...)
     processing_time_ms: Optional[int] = Field(None)
     ai_model_used: Optional[str] = Field(None)
-=======
-    analyzed_at: datetime = Field(
-        default_factory=datetime.now, description="分析実行日時"
-    )
-
-    # メイン分析結果
-    media_hook_evaluations: List[MediaHookEvaluation] = Field(
-        ..., description="9つのメディアフックに対する評価", min_length=9, max_length=9
-    )
-    paragraph_improvements: List[ParagraphImprovement] = Field(
-        ..., description="段落ごとの改善提案"
-    )
-    overall_assessment: OverallAssessment = Field(..., description="全体評価サマリー")
-
-    # 追加情報
-    processing_time_ms: Optional[int] = Field(None, description="処理時間（ミリ秒）")
-    ai_model_used: Optional[str] = Field(None, description="使用したAIモデル")
->>>>>>> c3035ac3
 
     @field_validator("media_hook_evaluations")
     def validate_all_hooks_present(cls, v):
@@ -206,15 +147,11 @@
 # ================================================================================
 # PR TIMES API Response Models
 # ================================================================================
-# (変更なしのため、元のコードと同じ)
 
 
 class Company(BaseModel):
-<<<<<<< HEAD
-=======
     """PR TIMES APIから取得する企業情報"""
 
->>>>>>> c3035ac3
     company_id: int
     company_name: str
     president_name: Optional[str] = None
@@ -230,11 +167,8 @@
 
 
 class PressRelease(BaseModel):
-<<<<<<< HEAD
-=======
     """PR TIMES APIから取得するプレスリリース情報"""
 
->>>>>>> c3035ac3
     company_name: str
     company_id: int
     release_id: int
