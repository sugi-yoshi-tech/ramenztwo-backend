<<<<<<< HEAD
# main.py

=======
import base64
>>>>>>> c3035ac3
import os
import time
<<<<<<< HEAD
import httpx
import base64
from typing import List, Optional

from fastapi import FastAPI, HTTPException, Body
from openai import AsyncOpenAI, APIError
=======
import uuid
from typing import List, Optional

import httpx
import instructor
>>>>>>> c3035ac3
from dotenv import load_dotenv
from fastapi import Body, FastAPI, HTTPException
from fastapi.middleware.cors import CORSMiddleware
from openai import AsyncOpenAI

# models.pyのインポートパスを修正 (環境に合わせて調整してください)
from .models import (
    Company,
    MediaHookType,
    PressRelease,
    PressReleaseAnalysisResponse,
    PressReleaseInput,
)

# .envファイルから環境変数を読み込む
load_dotenv()
MODEL = os.getenv("OPENAI_MODEL", "gpt-4o")

# APIキーのチェック
api_key = os.getenv("OPENAI_API_KEY")
if not api_key:
    raise ValueError("OPENAI_API_KEY is not set in the environment variables.")

PRTIMES_ACCESS_TOKEN = os.getenv("PRTIMES_ACCESS_TOKEN")
if not PRTIMES_ACCESS_TOKEN:
    raise ValueError("PRTIMES_ACCESS_TOKEN is not set in the environment variables.")
PRTIMES_BASE_URL = "https://hackathon.stg-prtimes.net/api"

<<<<<<< HEAD
# 【修正点】OpenAIクライアントをアプリケーション起動時に一度だけ初期化
# これにより、リクエストごとのオーバーヘッドを削減します
client = instructor.patch(AsyncOpenAI(api_key=api_key))
=======
>>>>>>> c3035ac3

# FastAPIアプリケーションのインスタンスを作成
app = FastAPI(
    title="Press Release Analysis API",
    description="データ型定義に基づき、プレスリリースをメディアフックの観点から分析し、改善点を提案する",
<<<<<<< HEAD
    version="3.2.0", # バージョンアップ
=======
    version="3.2.0",  # バージョンアップ
>>>>>>> c3035ac3
)

# CORS設定
origins = ["http://localhost:3000", "http://localhost:8501"]
app.add_middleware(
    CORSMiddleware,
    allow_origins=origins,
    allow_credentials=True,
    allow_methods=["*"],
    allow_headers=["*"],
)

# メディアフック詳細 (変更なし)
MEDIA_HOOK_DETAILS = {
    MediaHookType.TRENDING_SEASONAL: {
        "ja": "時流・季節性",
        "desc": "社会のトレンドや季節イベントに関連しているか",
    },
    MediaHookType.UNEXPECTEDNESS: {
        "ja": "意外性",
        "desc": "常識を覆すような驚きがあるか",
    },
    MediaHookType.PARADOX_CONFLICT: {
        "ja": "逆説・対立",
        "desc": "一見矛盾する要素や対立構造があるか",
    },
    MediaHookType.REGIONAL: {"ja": "地域性", "desc": "特定の地域に密着した情報か"},
    MediaHookType.TOPICALITY: {
        "ja": "話題性",
        "desc": "現在話題の事柄と関連しているか",
    },
    MediaHookType.SOCIAL_PUBLIC: {
        "ja": "社会性・公益性",
        "desc": "社会問題の解決など公共の利益に貢献するか",
    },
    MediaHookType.NOVELTY_UNIQUENESS: {
        "ja": "新規性・独自性",
        "desc": "「日本初」や独自の技術など、他にはない要素があるか",
    },
    MediaHookType.SUPERLATIVE_RARITY: {
        "ja": "最上級・希少性",
        "desc": "「No.1」や「限定」など、希少価値やインパクトがあるか",
    },
    MediaHookType.VISUAL_IMPACT: {
        "ja": "画像・映像",
        "desc": "印象的で目を引くビジュアルがあるか",
    },
}


# --- PR TIMES API エンドポイント (変更なし) ---
@app.get("/companies", response_model=List[Company], tags=["PR TIMES"])
async def get_companies():
    url = f"{PRTIMES_BASE_URL}/companies"
    headers = {
        "Accept": "application/json",
        "Authorization": f"Bearer {PRTIMES_ACCESS_TOKEN}",
    }
    async with httpx.AsyncClient() as http_client:
        try:
            res = await http_client.get(url, headers=headers)
            res.raise_for_status()
            return res.json()
        except httpx.HTTPStatusError as e:
            raise HTTPException(
                status_code=e.response.status_code,
                detail=f"Failed to fetch data from PR TIMES API: {e.response.text}",
            )
        except Exception as e:
            raise HTTPException(status_code=500, detail=str(e))


@app.get(
    "/companies/{company_id}/releases",
    response_model=List[PressRelease],
    tags=["PR TIMES"],
)
async def get_company_releases(
    company_id: int, from_date: Optional[str] = None, to_date: Optional[str] = None
):
    url = f"{PRTIMES_BASE_URL}/companies/{company_id}/releases"
    headers = {
        "Accept": "application/json",
        "Authorization": f"Bearer {PRTIMES_ACCESS_TOKEN}",
    }
    params = {}
    if from_date:
        params["from_date"] = from_date
    if to_date:
        params["to_date"] = to_date
    async with httpx.AsyncClient() as http_client:
        try:
            res = await http_client.get(url, headers=headers, params=params)
            res.raise_for_status()
            return res.json()
        except httpx.HTTPStatusError as e:
            if e.response.status_code == 404:
                raise HTTPException(
                    status_code=404, detail=f"Company with ID {company_id} not found."
                )
            raise HTTPException(
                status_code=e.response.status_code,
                detail=f"Failed to fetch data from PR TIMES API: {e.response.text}",
            )
        except Exception as e:
            raise HTTPException(status_code=500, detail=str(e))

<<<<<<< HEAD
# --- プレスリリース分析エンドポイント (全体を修正) ---
=======

# --- プレスリリース分析エンドポイント (ロジックを修正・整理) ---
>>>>>>> c3035ac3
@app.post("/analyze", response_model=PressReleaseAnalysisResponse, tags=["Analysis"])
async def analyze_press_release(data: PressReleaseInput = Body(...)):
    request_id = f"req_{uuid.uuid4()}"
    start_time = time.time()

    try:
<<<<<<< HEAD
        # 【修正点】paragraphsの定義を、使用する前に移動
        paragraphs = [p.strip() for p in data.content_markdown.split('\n\n') if p.strip()]

        # 【修正点】AIが認識しやすいように番号付けしたテキストを作成し、プロンプトで実際に使用する
=======
        # OpenAIクライアントを準備
        client = instructor.patch(AsyncOpenAI(api_key=api_key))

        # --- プロンプトとメッセージの準備 ---

        # 1. 本文を段落に分割し、AIが認識しやすいように番号付けする
        paragraphs = [
            p.strip() for p in data.content_markdown.split("\n\n") if p.strip()
        ]
        formatted_content = ""
>>>>>>> c3035ac3
        if not paragraphs:
            formatted_content = "本文がありません。"
        else:
            formatted_content = "\n\n".join(
                [f"--- 段落 {i} ---\n{p}" for i, p in enumerate(paragraphs)]
            )

<<<<<<< HEAD
        # --- OpenAIに渡すメッセージを作成 ---
=======
        # 2. メインの指示プロンプトを作成
>>>>>>> c3035ac3
        text_prompt = f"""
        # 指示
        あなたは日本の広報・PR分野におけるトップ専門家です。
        以下のプレスリリース（テキストと画像）を分析し、メディアフックの観点から厳しく評価と改善提案を行ってください。
        特に「画像・映像」の項目は、提供された画像を直接評価してください。
<<<<<<< HEAD
=======
        
        段落ごとの改善提案（paragraph_improvements）では、**必ず以下の「分析対象プレスリリース」の本文で示されたインデックス番号（`--- 段落 0 ---`など）と対応する`paragraph_index`を付けてください**。

>>>>>>> c3035ac3
        出力は必ず指定されたJSON形式に従ってください。

        # 分析対象プレスリリース
        ## タイトル: {data.title}
        ## ターゲットペルソナ: {data.metadata.persona}
<<<<<<< HEAD
        ## 本文（{len(paragraphs)}段落）: 
=======
        ## 本文 ({len(paragraphs)}段落):
>>>>>>> c3035ac3
        {formatted_content}
        """
        user_content = [{"type": "text", "text": text_prompt}]

<<<<<<< HEAD
        # --- 画像部分の処理 ---
        if data.top_image and data.top_image.url:
            try:
                async with httpx.AsyncClient() as http_client:
                    response = await http_client.get(data.top_image.url, timeout=20) # タイムアウトを少し延長
                    response.raise_for_status()
                    
                    # 【修正点】非同期でレスポンスボディを読み込み、イベントループのブロッキングを回避
                    image_bytes = await response.aread()
                    base64_image = base64.b64encode(image_bytes).decode('utf-8')
                    mime_type = response.headers.get('Content-Type', 'image/jpeg')
                    
                    user_content.append({
                        "type": "image_url",
                        "image_url": {"url": f"data:{mime_type};base64,{base64_image}"}
                    })
            # 【修正点】より具体的なエラーハンドリングを追加
            except httpx.HTTPStatusError as img_e:
                error_message = f"\n## トップ画像\n- 画像の取得に失敗しました (ステータスコード: {img_e.response.status_code})。"
                print(f"Image download failed (HTTP Status): {img_e.response.status_code} for url {data.top_image.url}")
                user_content[0]["text"] += error_message
            except httpx.RequestError as img_e:
                error_message = f"\n## トップ画像\n- 画像の取得に失敗しました (接続エラー)。"
                print(f"Image download failed (Request Error): {img_e} for url {data.top_image.url}")
                user_content[0]["text"] += error_message
=======
        # 3. OpenAIに渡すメッセージリストを作成
        messages = [
            {"role": "user", "content": [{"type": "text", "text": text_prompt}]}
        ]

        # 4. 画像があればメッセージに追加
        if data.top_image and data.top_image.url:
            try:
                # httpxを使って非同期で画像を取得
                async with httpx.AsyncClient() as http_client:
                    response = await http_client.get(data.top_image.url, timeout=10)
                    response.raise_for_status()

                    image_bytes = response.content
                    base64_image = base64.b64encode(image_bytes).decode("utf-8")
                    mime_type = response.headers.get("Content-Type", "image/jpeg")

                    # メッセージリストに画像を追加
                    messages[0]["content"].append(
                        {
                            "type": "image_url",
                            "image_url": {
                                "url": f"data:{mime_type};base64,{base64_image}"
                            },
                        }
                    )
            except Exception as img_e:
                print(f"Image download failed for url {data.top_image.url}: {img_e}")
                # 画像取得失敗の旨をプロンプトに追記
                messages[0]["content"][0]["text"] += (
                    "\n\n## トップ画像\n- 注意: 指定されたURLからの画像の取得に失敗しました。画像の評価はできません。"
                )
>>>>>>> c3035ac3

        # --- AIによる分析実行 ---
        analysis_result = await client.chat.completions.create(
            model=MODEL,
            response_model=PressReleaseAnalysisResponse,
            max_retries=2,
            messages=[{"role": "user", "content": user_content}],
            max_tokens=4096,
            temperature=0.2,
        )

        end_time = time.time()
        analysis_result.request_id = request_id
        analysis_result.processing_time_ms = int((end_time - start_time) * 1000)
        analysis_result.ai_model_used = MODEL

        # レスポンスにメディアフックの日本語名を追加
        for eval_item in analysis_result.media_hook_evaluations:
            eval_item.hook_name_ja = MEDIA_HOOK_DETAILS[eval_item.hook_type]["ja"]

        return analysis_result

    except APIError as e:
        # OpenAI APIからのエラーを個別に捕捉
        print(f"OpenAI API Error for request_id {request_id}: {e}")
        raise HTTPException(status_code=502, detail={"error": {"code": "AI_SERVICE_ERROR", "message": f"AI service returned an error: {e.message}"}, "request_id": request_id})
    except Exception as e:
        # その他の予期せぬエラー
        print(f"Error during analysis for request_id {request_id}: {e}")
        raise HTTPException(
            status_code=500,
            detail={
                "error": {
                    "code": "ANALYSIS_FAILED",
                    "message": f"An unexpected error occurred: {str(e)}",
                },
                "request_id": request_id,
            },
        )<|MERGE_RESOLUTION|>--- conflicted
+++ resolved
@@ -1,25 +1,16 @@
-<<<<<<< HEAD
+import base64
 # main.py
 
-=======
-import base64
->>>>>>> c3035ac3
 import os
 import time
-<<<<<<< HEAD
+import uuid
+import time
 import httpx
 import base64
 from typing import List, Optional
 
-from fastapi import FastAPI, HTTPException, Body
-from openai import AsyncOpenAI, APIError
-=======
-import uuid
-from typing import List, Optional
-
 import httpx
 import instructor
->>>>>>> c3035ac3
 from dotenv import load_dotenv
 from fastapi import Body, FastAPI, HTTPException
 from fastapi.middleware.cors import CORSMiddleware
@@ -48,22 +39,12 @@
     raise ValueError("PRTIMES_ACCESS_TOKEN is not set in the environment variables.")
 PRTIMES_BASE_URL = "https://hackathon.stg-prtimes.net/api"
 
-<<<<<<< HEAD
-# 【修正点】OpenAIクライアントをアプリケーション起動時に一度だけ初期化
-# これにより、リクエストごとのオーバーヘッドを削減します
-client = instructor.patch(AsyncOpenAI(api_key=api_key))
-=======
->>>>>>> c3035ac3
 
 # FastAPIアプリケーションのインスタンスを作成
 app = FastAPI(
     title="Press Release Analysis API",
     description="データ型定義に基づき、プレスリリースをメディアフックの観点から分析し、改善点を提案する",
-<<<<<<< HEAD
-    version="3.2.0", # バージョンアップ
-=======
     version="3.2.0",  # バージョンアップ
->>>>>>> c3035ac3
 )
 
 # CORS設定
@@ -171,24 +152,14 @@
         except Exception as e:
             raise HTTPException(status_code=500, detail=str(e))
 
-<<<<<<< HEAD
-# --- プレスリリース分析エンドポイント (全体を修正) ---
-=======
 
 # --- プレスリリース分析エンドポイント (ロジックを修正・整理) ---
->>>>>>> c3035ac3
 @app.post("/analyze", response_model=PressReleaseAnalysisResponse, tags=["Analysis"])
 async def analyze_press_release(data: PressReleaseInput = Body(...)):
     request_id = f"req_{uuid.uuid4()}"
     start_time = time.time()
 
     try:
-<<<<<<< HEAD
-        # 【修正点】paragraphsの定義を、使用する前に移動
-        paragraphs = [p.strip() for p in data.content_markdown.split('\n\n') if p.strip()]
-
-        # 【修正点】AIが認識しやすいように番号付けしたテキストを作成し、プロンプトで実際に使用する
-=======
         # OpenAIクライアントを準備
         client = instructor.patch(AsyncOpenAI(api_key=api_key))
 
@@ -199,7 +170,6 @@
             p.strip() for p in data.content_markdown.split("\n\n") if p.strip()
         ]
         formatted_content = ""
->>>>>>> c3035ac3
         if not paragraphs:
             formatted_content = "本文がありません。"
         else:
@@ -207,37 +177,22 @@
                 [f"--- 段落 {i} ---\n{p}" for i, p in enumerate(paragraphs)]
             )
 
-<<<<<<< HEAD
         # --- OpenAIに渡すメッセージを作成 ---
-=======
-        # 2. メインの指示プロンプトを作成
->>>>>>> c3035ac3
         text_prompt = f"""
         # 指示
         あなたは日本の広報・PR分野におけるトップ専門家です。
         以下のプレスリリース（テキストと画像）を分析し、メディアフックの観点から厳しく評価と改善提案を行ってください。
         特に「画像・映像」の項目は、提供された画像を直接評価してください。
-<<<<<<< HEAD
-=======
-        
-        段落ごとの改善提案（paragraph_improvements）では、**必ず以下の「分析対象プレスリリース」の本文で示されたインデックス番号（`--- 段落 0 ---`など）と対応する`paragraph_index`を付けてください**。
-
->>>>>>> c3035ac3
         出力は必ず指定されたJSON形式に従ってください。
 
         # 分析対象プレスリリース
         ## タイトル: {data.title}
         ## ターゲットペルソナ: {data.metadata.persona}
-<<<<<<< HEAD
         ## 本文（{len(paragraphs)}段落）: 
-=======
-        ## 本文 ({len(paragraphs)}段落):
->>>>>>> c3035ac3
         {formatted_content}
         """
         user_content = [{"type": "text", "text": text_prompt}]
 
-<<<<<<< HEAD
         # --- 画像部分の処理 ---
         if data.top_image and data.top_image.url:
             try:
@@ -263,40 +218,6 @@
                 error_message = f"\n## トップ画像\n- 画像の取得に失敗しました (接続エラー)。"
                 print(f"Image download failed (Request Error): {img_e} for url {data.top_image.url}")
                 user_content[0]["text"] += error_message
-=======
-        # 3. OpenAIに渡すメッセージリストを作成
-        messages = [
-            {"role": "user", "content": [{"type": "text", "text": text_prompt}]}
-        ]
-
-        # 4. 画像があればメッセージに追加
-        if data.top_image and data.top_image.url:
-            try:
-                # httpxを使って非同期で画像を取得
-                async with httpx.AsyncClient() as http_client:
-                    response = await http_client.get(data.top_image.url, timeout=10)
-                    response.raise_for_status()
-
-                    image_bytes = response.content
-                    base64_image = base64.b64encode(image_bytes).decode("utf-8")
-                    mime_type = response.headers.get("Content-Type", "image/jpeg")
-
-                    # メッセージリストに画像を追加
-                    messages[0]["content"].append(
-                        {
-                            "type": "image_url",
-                            "image_url": {
-                                "url": f"data:{mime_type};base64,{base64_image}"
-                            },
-                        }
-                    )
-            except Exception as img_e:
-                print(f"Image download failed for url {data.top_image.url}: {img_e}")
-                # 画像取得失敗の旨をプロンプトに追記
-                messages[0]["content"][0]["text"] += (
-                    "\n\n## トップ画像\n- 注意: 指定されたURLからの画像の取得に失敗しました。画像の評価はできません。"
-                )
->>>>>>> c3035ac3
 
         # --- AIによる分析実行 ---
         analysis_result = await client.chat.completions.create(
